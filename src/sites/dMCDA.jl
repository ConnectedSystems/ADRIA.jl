--- conflicted
+++ resolved
@@ -790,20 +790,12 @@
 - `ranks_store` : number of scenarios * sites * 3 (last dimension indicates: site_id, seed rank, shade rank)
     containing ranks for each scenario run.
 """
-<<<<<<< HEAD
-function run_site_selection(domain::Domain, scenarios::DataFrame, sum_cover::AbstractArray, area_to_seed::Float64, timestep::Int64)
-    ranks_store = NamedDimsArray(
-        zeros(nrow(scenarios), length(domain.site_ids), 3),
-        scenarios=1:nrow(scenarios),
-        sites=domain.site_ids,
-=======
 function run_site_selection(dom::Domain, scenarios::DataFrame, sum_cover::AbstractArray, area_to_seed::Float64, timestep::Int64;
     target_seed_sites=nothing, target_shade_sites=nothing)
     ranks_store = NamedDimsArray(
         zeros(nrow(scenarios), length(dom.site_ids), 3),
         scenarios=1:nrow(scenarios),
         sites=dom.site_ids,
->>>>>>> 680f0e8f
         ranks=["site_id", "seed_rank", "shade_rank"],
     )
 
@@ -812,23 +804,6 @@
 
     # Pre-calculate maximum depth to consider
     scenarios[:, "max_depth"] .= scenarios.depth_min .+ scenarios.depth_offset
-
-<<<<<<< HEAD
-    for (cover_ind, scenario_criteria) in enumerate(eachrow(scenarios))
-        depth_criteria = (site_data.depth_med .<= scenario_criteria.max_depth) .& (site_data.depth_med .>= scenario_criteria.depth_min)
-        depth_priority = findall(depth_criteria)
-
-        ranks_temp = site_selection(
-            domain,
-            scenario_criteria,
-            wave_scens[timestep, :, scenarios.wave_scenario[cover_ind]],
-            dhw_scens[timestep, :, scenarios.dhw_scenario[cover_ind]],
-            depth_priority,
-            sum_cover[cover_ind, :],
-            area_to_seed
-        )
-        ranks_store(scenarios=cover_ind, sites=domain.site_ids[depth_criteria]) .= ranks_temp
-=======
     target_site_ids = Int64[]
     if !isnothing(target_seed_sites)
         append!(target_site_ids, target_seed_sites)
@@ -847,13 +822,12 @@
         ranks_store(scenarios=cover_ind, sites=dom.site_ids[considered_sites]) .= site_selection(
             dom,
             scen,
-            mean(wave_scens, dims=(:timesteps, :scenarios)) .+ std(wave_scens, dims=(:timesteps, :scenarios)),
-            mean(dhw_scens, dims=(:timesteps, :scenarios)) .+ std(dhw_scens, dims=(:timesteps, :scenarios)),
+            mean(wave_scens, dims=(:timesteps, :scenarios)) .+ var(wave_scens, dims=(:timesteps, :scenarios)),
+            mean(dhw_scens, dims=(:timesteps, :scenarios)) .+ var(dhw_scens, dims=(:timesteps, :scenarios)),
             considered_sites,
             sum_cover[cover_ind, :],
             area_to_seed
         )
->>>>>>> 680f0e8f
     end
 
     return ranks_store
@@ -876,25 +850,18 @@
 - `ranks` : n_reps * sites * 3 (last dimension indicates: site_id, seeding rank, shading rank)
     containing ranks for single scenario.
 """
-<<<<<<< HEAD
-function site_selection(domain::Domain, scenario::DataFrameRow, w_scens::NamedDimsArray, dhw_scens::NamedDimsArray, site_ids::AbstractArray, sum_cover::AbstractArray, area_to_seed::Float64)::Matrix{Int64}
-=======
 function site_selection(domain::Domain, scenario::DataFrameRow, w_scens::NamedDimsArray, dhw_scens::NamedDimsArray,
     site_ids::AbstractArray, sum_cover::AbstractArray, area_to_seed::Float64)::Matrix{Int64}
->>>>>>> 680f0e8f
 
     mcda_vars = DMCDA_vars(domain, scenario, site_ids, sum_cover, area_to_seed, w_scens, dhw_scens)
-
     n_sites = length(mcda_vars.site_ids)
+
     # site_id, seeding rank, shading rank
     rankingsin = [mcda_vars.site_ids zeros(Int64, (n_sites, 1)) zeros(Int64, (n_sites, 1))]
 
-<<<<<<< HEAD
-=======
     prefseedsites::Matrix{Int64} = zeros(Int64, (1, mcda_vars.n_site_int))
     prefshadesites::Matrix{Int64} = zeros(Int64, (1, mcda_vars.n_site_int))
 
->>>>>>> 680f0e8f
     (_, _, ranks) = guided_site_selection(mcda_vars, scenario.guided, true, true, prefseedsites, prefshadesites, rankingsin)
 
     return ranks
