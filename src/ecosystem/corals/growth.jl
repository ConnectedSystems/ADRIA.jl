"""Coral growth functions"""


"""
    proportional_adjustment!(Yout::AbstractArray{<:Real}, cover_tmp::AbstractArray{<:Real}, max_cover::AbstractArray{<:Real})

Helper method to proportionally adjust coral cover.
Modifies arrays in-place.

# Arguments
- Yout : Coral cover result set
- cover_tmp : Temporary cache matrix holding sum over species. Avoids memory allocations
- max_cover : maximum possible coral cover for each site
"""
function proportional_adjustment!(Yout::AbstractArray{<:Real}, cover_tmp::AbstractArray{<:Real}, max_cover::AbstractArray{<:Real})
    # Proportionally adjust initial covers
    @views cover_tmp .= vec(sum(Yout, dims=1))
    if any(cover_tmp .> max_cover)
        exceeded::Vector{Int32} = findall(cover_tmp .> vec(max_cover))

        @views Yout[:, exceeded] .= (Yout[:, exceeded] ./ cover_tmp[exceeded]') .* max_cover[exceeded]'
    end
end


"""
    growthODE(du, X, p, _)

Base coral growth function.
"""
function growthODE(du::Array{Float64, 2}, X::Array{Float64, 2}, p::NamedTuple, _::Real)::Nothing
    k = @view p.k[:, :]
    k .= max.(p.P' .- sum(X, dims=1), 0.0)

    # Use temporary caches
    k_X_r = @view p.kXr[:, :]
    k_rec = @view p.k_rec[:, :]
    X_mb = @view p.X_mb[:, :]
    kX_sel_en = @view p.kX_sel_en[:, :]
    X_tab = @view p.X_tab[:, :]
    @. k_X_r = k * X * p.r
    @. k_rec = k * p.rec
    @. X_mb = X * p.mb

    @views @. kX_sel_en = k * X[p.sel_en, :]
    @views @. X_tab = (p.mb[26] + p.comp * (X[6, :] + X[12, :])')

    r_comp = @views p.r[p.sel_en] .+ (p.comp .* sum(X[p.small_massives, :]))

    @views @. du[p.sel_en, :] = k_X_r[p.sel_en - 1, :] - kX_sel_en * r_comp - X_mb[p.sel_en, :]
    @views @. du[p.sel_unen, :] = kX_sel_en * r_comp + k_X_r[p.sel_unen, :] - X_mb[p.sel_unen, :]

    @views @. du[p.encrusting, :] = k_rec[p.enc, :] - k_X_r[p.encrusting, :] - X_mb[p.encrusting, :]

    @views @. du[p.small_massives, :] = k_X_r[p.small_massives - 1, :] - k_X_r[p.small_massives, :] - X[p.small_massives, :] * X_tab

    @views @. du[p.small, :] = k_rec[p.small_r, :] - k_X_r[p.small, :] - X_mb[p.small, :]
    @views @. du[p.mid, :] = k_X_r[p.mid - 1, :] - k_X_r[p.mid, :] - X_mb[p.mid, :]
    @views @. du[p.large, :] = k_X_r[p.large - 1 , :] + k_X_r[p.large, :] - X_mb[p.large, :]

    # Ensure no non-negative values
    du .= max.(du, 0.0)

    c::Vector{Float64} = zeros(size(du, 2))
    proportional_adjustment!(du, c, collect(k))
<<<<<<< HEAD
=======

    c::Vector{Float64} = zeros(size(du, 2))
    proportional_adjustment!(du, c, collect(k))
>>>>>>> 2f0e7845

    return
end


"""
    slow_ODE(Y, X, p, t)

Slow version of the growth model, ported directly from MATLAB.

Proportions of corals within a size class transitioning to the next size
class up (r) is based on the assumption that colony sizes within each size
bin are evenly distributed within bins. Transitions are then a simple
ratio of the change in colony size to the width of the bin. See
coralParms for further explanation of these coral metrics.

Note that recruitment pertains to coral groups (n = 6) and represents
the contribution to the cover of the smallest size class within each
group.  While growth and mortality metrics pertain to groups (6) as well
as size classes (6) across all sites (total of 36 by nsites), recruitment is
a 6 by nsites array.

Reshape flattened input from ODE back to expected matrix shape
Dims: (coral species, sites)
"""
function slow_ODE(Y, X, p, t)

    r, P, mb, rec, comp = p

    ## Density dependent growth and recruitment
    # P - sum over coral covers within each site
    # This sets the carrying capacity k := 0.0 <= k <= P
    # resulting in a matrix of (species * sites)
    # ensuring that density dependence is applied per site
    k = max(P - sum(X, 1), 0.0);

    # Total cover of small massives and encrusting
    X_sm = sum(X[26:28, :]);

    # Total cover of largest tabular Acropora
    X_tabular = (X[6, :] + X[12, :]); # this is for enhanced and unenhanced

    k_X_r = k .* X .* r;
    k_rec = k .* rec;
    X_mb = X .* mb;

    # Tabular Acropora Enhanced
    kX5 = k .* X[5, :]
    Y[5, :] = k_X_r[4, :] - kX5 .* (r[5] + comp .* X_sm) - X_mb[5, :];
    Y[6, :] = kX5 .* (r[5] + comp .* X_sm) + k_X_r[6, :] - X_mb[6, :];

    # Tabular Acropora Unenhanced
    kX11 = k .* X[11, :]
    Y[11, :] = k_X_r[10, :] - kX11 .* (r[11] + comp .* X_sm) - X_mb[11, :];
    Y[12, :] = kX11 .* (r[11] + comp .* X_sm) + k_X_r[12, :] - X_mb[12, :];

    # Corymbose Acropora Enhanced
    Y[13, :] = k_rec[3, :] - k .* X[13, :] .* r[13] - X_mb[13,:];

    # Small massives and encrusting Unenhanced
    Y[25, :] = k_rec[5, :] - k .* X[25, :] .* r[25] - X_mb[25,:];
    Y[26:28, :] = k_X_r[25:27, :] - k_X_r[26:28, :] - X[26:28, :] .* (mb[26] + comp .* X_tabular);

    # Small size classes
    Y[[1,7,19,31], :] = k_rec[[1,2,4,6], :] - k_X_r[[1,7,19,31], :] - X_mb[[1,7,19,31], :];

    # Mid size classes
    Y[[2:4,8:10,14:17,20:23,29,32:35], :] = k_X_r[[1:3,7:9,13:16,19:22,28,31:34], :] - k_X_r[[2:4,8:10,14:17,20:23,29,32:35], :] - X_mb[[2:4,8:10,14:17,20:23,29,32:35], :];

    # Larger size classes
    Y[[18,24,30,36], :] = k_X_r[[17,23,29,35], :] + k_X_r[[18,24,30,36], :] - X_mb[[18,24,30,36], :];

    # Ensure no non-negative values
    Y = max(Y, 0);
end


"""
    bleaching_mortality(Y::Array{Float64,2}, tstep::Int64, n_p1::Float64, n_p2::Float64,
        a_adapt::Vector{Float64}, n_adapt::Float64,
        bleach_resist::Vector{Float64}, dhw::Vector{Float64})::Nothing

Gompertz cumulative mortality function

Partial calibration using data by Hughes et al [1] (see Fig. 2C)

# Arguments
- Y       : bleaching mortality for each coral species
- tstep   : current time step
- n_p1    : Gompertz distribution shape parameter 1
- n_p2    : Gompertz distribution shape parameter 2
- a_adapt : assisted adaptation
            where `sp` is the number of species considered
- n_adapt : natural adaptation
            where `sp` is the number of species considered
- dhw     : degree heating weeks for given time step for each site


# References
1. Hughes, T.P., Kerry, J.T., Baird, A.H., Connolly, S.R.,
    Dietzel, A., Eakin, C.M., Heron, S.F., Hoey, A.S.,
    Hoogenboom, M.O., Liu, G., McWilliam, M.J., Pears, R.J.,
    Pratchett, M.S., Skirving, W.J., Stella, J.S.
    and Torda, G. (2018)
    'Global warming transforms coral reef assemblages',
    Nature, 556(7702), pp. 492-496.
    doi:10.1038/s41586-018-0041-2.

2. Bozec, Y.-M. et. al. 2022 (in press). Cumulative impacts across
    Australia's Great Barrier Reef: A mechanistic evaluation.
    Ecological Monographs.
    https://doi.org/10.1101/2020.12.01.406413

3. Baird, A., Madin, J., Álvarez-Noriega, M., Fontoura, L.,
    Kerry, J., Kuo, C., Precoda, K., Torres-Pulliza, D., Woods, R.,
    Zawada, K., & Hughes, T. (2018).
    A decline in bleaching suggests that depth can provide a refuge
    from global warming in most coral taxa.
    Marine Ecology Progress Series, 603, 257-264.
    https://doi.org/10.3354/meps12732
"""
function bleaching_mortality!(Y::Array{Float64,2}, tstep::Int64, n_p1::Float64, n_p2::Float64,
    a_adapt::Vector{Float64}, n_adapt::Float64,
    bleach_resist::Vector{Float64}, dhw::AbstractArray{Float64})::Nothing
    ad::Array{Float64} = a_adapt .+ bleach_resist .+ (tstep .* n_adapt)

    # Incorporate adaptation effect but maximum reduction is to 0
    capped::Array{Float64} = max.(0.0, dhw' .- ad)
    # Model 1: #Based on delta covers observed by Hughes et al. 2018 (Fig 2A)
    # and calibrated by Bozec et al. 2022
    # Halve bleaching mortality (see Baird et al., 2018)
    Y .= 1.0 .- exp.(n_p1 * (exp.(n_p2 * capped))) * 0.5

    return
end


"""
    fecundity_scope!(fec_groups::Array{Float64, 2}, fec_all::Array{Float64, 2}, fec_params::Array{Float64},
                     Y_pstep::Array{Float64, 2}, site_area::Array{Float64})::Nothing

The scope that different coral groups and size classes have for
producing larvae without consideration of environment.

Coral fecundity per coral area of the different size classes.
When multiplied by the relative cover of each size class within taxa,
this produces an estimate of the relative fecundity of each coral group and size.
Total relative fecundity of a group is then calculated as the sum of
fecundities across size classes.

# Arguments
- fec_groups : Matrix[n_classes, n_sites], memory cache to place results into
- fec_all : Matrix[n_taxa, n_sites], temporary cache to place intermediate fecundity values into
- fec_params : Vector, coral fecundity parameters
- Y_pstep : Matrix[n_taxa, n_sites], of values in previous time step
- site_area : Vector[n_sites], of site areas

# Returns
Matrix[n_classes, n_sites] : fecundity per m2 of coral
"""
function fecundity_scope!(fec_groups::Array{Float64, 2}, fec_all::Array{Float64, 2}, fec_params::Array{Float64},
                          Y_pstep::Array{Float64, 2}, site_area::Array{Float64})::Nothing
    ngroups::Int64 = size(fec_groups, 1)   # number of coral groups: 6
    nclasses::Int64 = size(fec_params, 1)  # number of coral size classes: 36

    fec_all .= fec_params .* Y_pstep .* site_area;
    for (i, (s, e)) in enumerate(zip(1:ngroups:nclasses, ngroups:ngroups:nclasses+1))
        @views fec_groups[i, :] = sum(fec_all[s:e, :], dims=1)
    end

    # Above is equivalent to the below, but generic to any group/class size
    # @views fec_groups[1, :] = sum(fec_all[1:6, :], dims=1);   # Tabular Acropora enhanced
    # @views fec_groups[2, :] = sum(fec_all[7:12, :], dims=1);  # Tabular Acropora unenhanced
    # @views fec_groups[3, :] = sum(fec_all[13:18, :], dims=1); # Corymbose Acropora enhanced
    # @views fec_groups[4, :] = sum(fec_all[19:24, :], dims=1); # Corymbose Acropora unenhanced
    # @views fec_groups[5, :] = sum(fec_all[25:30, :], dims=1); # Small massives and encrusting
    # @views fec_groups[6, :] = sum(fec_all[31:36, :], dims=1); # Large massives

    return nothing
end


"""
    larval_production(tstep, a_adapt, n_adapt, stresspast, LPdhwcoeff, DHWmaxtot, LPDprm2, n_groups)

Estimate how scope for larval production by each coral type changes as a
function of last year's heat stress. The function is theoretical and is not yet verified by data.

# Arguments
- tstep : int,
- assistadapt : array, DHW
- n_adapt : array, DHWs per year for all species
- stresspast : array, DHW at previous time step for each site
- LPdhwcoeff : float,
- DHWmaxtot : int, maximum DHW
- LPDprm2 : int, larval production parameter 2

# Returns
array of ngroups by nsites
"""
function larval_production(tstep, a_adapt, n_adapt, stresspast, LPdhwcoeff, DHWmaxtot, LPDprm2, n_groups)::Matrix{Float64}
    ad::Vector{Float64} = @. a_adapt + tstep * n_adapt;

    # using half of DHWmaxtot as a placeholder
    # for the maximum capacity for thermal adaptation
    tmp_ad::Vector{Float64} = @. (1.0 - ad / (DHWmaxtot/2));

    # One way around dimensional issue - tmp_ad for each class as the averaged
    # of the enhanced and unenhanced corals in that class
    # KA note: this works as it averages over size classes and not across groups.
    tmp_ad2::Array{Float64} = mean(reshape(tmp_ad, Int64(length(tmp_ad)/n_groups), n_groups), dims=1);

    return 1.0 .- exp.(-(exp.(-LPdhwcoeff .* (stresspast' .* tmp_ad2' .- LPDprm2))));
end<|MERGE_RESOLUTION|>--- conflicted
+++ resolved
@@ -63,12 +63,9 @@
 
     c::Vector{Float64} = zeros(size(du, 2))
     proportional_adjustment!(du, c, collect(k))
-<<<<<<< HEAD
-=======
 
     c::Vector{Float64} = zeros(size(du, 2))
     proportional_adjustment!(du, c, collect(k))
->>>>>>> 2f0e7845
 
     return
 end
