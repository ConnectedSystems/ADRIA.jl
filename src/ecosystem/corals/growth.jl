"""Coral growth functions"""

using FLoops
using Distributions
using SpecialFunctions


"""
    growth_rate(linear_extension::Array{Float64}, diam_bin_widths::Array{Float64})::Vector{Float64}

Determine the rate of growth representing the proportion of each size class that moves
up a size class each (yearly) time step. Values > 1 indicate transitions to higher size
classes occurs more than once per time step.

# Arguments
- `linear_extension` : Linear extension in cm/year
- `diam_bin_widths` : diameter of each size class (bin) in cm

# Returns
Vector, of size \$N = [n_{species} ⋅ n_{classes}]\$ indicating proportional growth rates
for each.
"""
function growth_rate(linear_extension::Matrix{Float64}, diam_bin_widths::Vector{Float64})::Vector{Float64}
    return vec(((2.0 .* linear_extension) ./ diam_bin_widths')')
end


"""
    proportional_adjustment!(coral_cover::Matrix{T}, cover_tmp::Vector{T})::Nothing where {T<:Float64}

Helper method to proportionally adjust coral cover, such that:
- `coral_cover` ∈ [0, 1].
- `sum(coral_cover, dims=1)` ≯  1.0

Modifies arrays in-place.

# Arguments
- `coral_cover` : Coral cover ∈ [0, 1]
- `cover_tmp` : temporary cache

# Returns
nothing
"""
function proportional_adjustment!(
    coral_cover::Union{SubArray{T},Matrix{T}}, cover_tmp::Vector{T}
)::Nothing where {T<:Float64}
    cover_tmp .= vec(sum(coral_cover; dims=1))
    cover_tmp[cover_tmp.≈1.0] .= 1.0
    if any(cover_tmp .> 1.0)
        exceeded::BitVector = vec(cover_tmp .> 1.0)
        msg = """
            Cover exceeded bounds, constraining to be within available space
            This indicates an issue with the model.
            Cover - Max Cover: $(sum(cover_tmp[exceeded] .- 1.0))
        """
        @debug msg
        @views @. coral_cover[:, exceeded] = (
            coral_cover[:, exceeded] / cover_tmp[exceeded]'
        )
    end

    coral_cover .= max.(coral_cover, 0.0)

    return nothing
end

"""
    proportional_adjustment!(coral_cover::Union{SubArray{T},Matrix{T}})::Nothing where {T<:Float64}

Adjust relative coral cover based on the proportion each size class contributes to area
covered. Assumes 1.0 represents 100% of available location area.
"""
function proportional_adjustment!(
    coral_cover::Union{SubArray{T},Matrix{T}}
)::Nothing where {T<:Float64}
    cover_tmp = zeros(size(coral_cover, 2))
    return proportional_adjustment!(coral_cover, cover_tmp)
end

"""
    growthODE(du, X, p, _)

Base coral growth function.

Proportion of corals within a size class are modeled to transition to the
next size class up. Assumes colony sizes are evenly distributed within each
size bin. Transitions are a ratio of the change in colony size to the width
of the bin. See `coral_spec()` for further detail.

Note that recruitment pertains to coral groups (\$n = 6\$) and represents
the contribution to the cover of the smallest size class within each
group.  While growth and mortality metrics pertain to groups (6) as well
as size classes (6) across all sites (total of 36 by \$n_sites\$), recruitment is
a 6 by \$n_sites\$ array.
"""
function growthODE(du::Matrix{Float64}, X::Matrix{Float64}, p::NamedTuple, t::Real)::Nothing
    # Indices
    # small = [1, 7, 13, 19, 25, 31]
    # mid = [2:5; 8:11; 14:17; 20:23; 26:29; 32:35]
    # large = [6, 12, 18, 24, 30, 36]

    # sXr : available space (sigma) * current cover (X) * growth rate (r)
    # X_mb : current cover (X) * background mortality (mb)
    p.sXr .= (max.(1.0 .- sum(X, dims=1), 0.0) .* X .* p.r)
    p.X_mb .= X .* p.mb

    # For each size class, we determine the corals coming into size class due to growth,
    # and subtract those leaving the size class due to growth and background mortality
    # e.g., C = [corals coming in] - [corals going out]
    # The smallest size class only has corals leaving the size class.
    @views @. du[p.small, :] = -p.sXr[p.small, :] - p.X_mb[p.small, :]
    @views @. du[p.mid, :] = (p.sXr[p.mid-1, :] - p.X_mb[p.mid-1, :]) - (p.sXr[p.mid, :] + p.X_mb[p.mid, :])
    @views @. du[p.large, :] = (p.sXr[p.large-1, :] + p.sXr[p.large, :]) - p.X_mb[p.large, :]

    return nothing
end

"""
    depth_coefficient(d::Union{Int64,Float64})::Float64

Model by Baird et al., [1] providing an indication of a relationship between bleaching
and depth.

# Arguments
- `d` : median depth of location in meters

# Returns
Proportion of population affected by bleaching at depth `x`.
Values are constrained such that 0.0 <= x <= 1.0

# References
1. Baird, A., Madin, J., Álvarez-Noriega, M., Fontoura, L., Kerry, J., Kuo, C.,
     Precoda, K., Torres-Pulliza, D., Woods, R., Zawada, K., & Hughes, T. (2018).
   A decline in bleaching suggests that depth can provide a refuge from global
     warming in most coral taxa.
   Marine Ecology Progress Series, 603, 257-264.
   https://doi.org/10.3354/meps12732
"""
function depth_coefficient(d::Union{Int64,Float64})::Float64
    return max(min(exp(-0.07551 * (d - 2.0)), 1.0), 0.0)
end

"""
    bleaching_mortality!(Y::AbstractArray{Float64,2}, capped_dhw::AbstractArray{Float64,2},
        depth_coeff::AbstractArray{Float64}, tstep::Int64, depth::Vector{Float64},
        s::Vector{Float64}, dhw::AbstractArray{Float64}, a_adapt::Vector{Float64},
        n_adapt::Real)::Nothing

Calculates and applies bleaching mortality, taking into account depth and bleaching
sensitivity of corals. Model is adapted from Bozec et al., [2], itself based on data
from Hughes et al., [3] (bleaching sensitivity) and Baird et al., [1] (relationship
between bleaching and depth).

# Arguments
- `Y` : Matrix to save results into, of shape \$n_{species} ⋅ n_{locations}\$
- `tstep` : Current time step
- `depth` : Mean site depth (m) for each site
- `s` : Bleaching sensitivity of corals (relative values) for each taxa/size class
- `dhw` : Degree Heating Week experienced at site
- `a_adapt` : Level of assisted adaptation (DHW reduction)
- `n_adapt` : Level of natural adaptation (DHW reduction linearly scaled over time)

# Returns
Nothing

# References
1. Baird, A., Madin, J., Álvarez-Noriega, M., Fontoura, L., Kerry, J., Kuo, C.,
     Precoda, K., Torres-Pulliza, D., Woods, R., Zawada, K., & Hughes, T. (2018).
   A decline in bleaching suggests that depth can provide a refuge from global
     warming in most coral taxa.
   Marine Ecology Progress Series, 603, 257-264.
   https://doi.org/10.3354/meps12732

2. Bozec, Y.-M., Hock, K., Mason, R. A. B., Baird, M. E., Castro-Sanguino, C.,
     Condie, S. A., Puotinen, M., Thompson, A., & Mumby, P. J. (2022).
   Cumulative impacts across Australia's Great Barrier Reef: A mechanistic evaluation.
   Ecological Monographs, 92(1), e01494.
   https://doi.org/10.1002/ecm.1494

3. Hughes, T. P., Kerry, J. T., Baird, A. H., Connolly, S. R., Dietzel, A., Eakin, C. M.,
     Heron, S. F., Hoey, A. S., Hoogenboom, M. O., Liu, G., McWilliam, M. J., Pears, R. J.,
     Pratchett, M. S., Skirving, W. J., Stella, J. S., & Torda, G. (2018).
   Global warming transforms coral reef assemblages.
   Nature, 556(7702), 492-496.
   https://doi.org/10.1038/s41586-018-0041-2
"""
function bleaching_mortality!(Y::AbstractArray{Float64,2},
    capped_dhw::AbstractArray{Float64,2}, depth_coeff::AbstractArray{Float64},
    tstep::Int64, depth::Vector{Float64}, s::Vector{Float64},
    dhw::AbstractArray{Float64}, a_adapt::Vector{Float64}, n_adapt::Real)::Nothing

    # Initial mortality
    # Bozec et al., (2022) derive their model from Hughes et al., (2018, Fig 2C).
    # They digitized data from the figure and fit a linear model to obtain
    # intercept of 0.168 and slope of 0.347 (rounded below).
    # In exponential form, this is: `InitMort(%) = exp(0.168+0.347*DHW) - 1.`
    # Bozec et al., state this is valid for DHW values 0 - 10, but also
    # assume it remains valid for values > 10.0
    # A depth coefficient is also introduced to account for the reduced
    # experienced heat at greater depths.

    # The model is modified to incorporate adaptation effect but maximum
    # reduction is to capped to 0.
    @. capped_dhw = min.(ℯ^(0.17 + 0.35 * max(0.0, dhw' - (a_adapt + (tstep * n_adapt)))) - 1.0, 100.0)
    @. depth_coeff = ℯ^(-0.07551 * (depth - 2.0))

    # Estimate long-term bleaching mortality with an estimated depth coefficient and
    # initial bleaching mortality (models from Bozec et al., 2022)
    #
    # BleachMort(%) = 100*(1-(1-capped_dhw/100)^6)
    #
    # As we want values between 0 - 1 rather than %, we drop the `100 *`
    # We also want remaining population, so we also drop the initial `1 - `
    # End result is how much coral survives a bleaching event.
    @. Y = (1.0 - ((depth_coeff' * s) * (capped_dhw / 100.0)))^6.0

    return nothing
end

"""
    bleaching_mortality!(cover::Matrix{Float64}, dhw::Vector{Float64},
        depth_coeff::Vector{Float64}, stdev::Vector{Float64}, dist_t_1::Matrix,
        dist_t::Matrix, prop_mort::SubArray{Float64})::Nothing

Applies bleaching mortality by assuming critical DHW thresholds are normally distributed for
all non-Juvenile (> 5cm diameter) size classes.

Distributions are informed by learnings from Bairos-Novak et al., [1] and (unpublished)
data referred to in Hughes et al., [2]. Juvenile mortality is assumed to be primarily
represented by other factors (i.e., background mortality; see Álvarez-Noriega et al., [3]).
The proportion of the population which bleached is estimated with the Cumulative Density
Function. Bleaching mortality is then estimated with a depth-adjusted coefficient
(from Baird et al., [4]).

# Arguments
- `cover` : Coral cover for current timestep
- `dhw` : DHW for all represented locations
- `depth_coeff` : Pre-calculated depth coefficient for all locations
- `stdev` : Standard deviation of DHW tolerance
- `dist_t_1` : Critical DHW threshold distribution for current timestep, for all species and
    locations
- `dist_t` : Critical DHW threshold distribution for next timestep, for all species and
    locations
- `prop_mort` : Cache to store records of bleaching mortality (stores mortalities for
    t-1 and t)

# References
1. Bairos-Novak, K.R., Hoogenboom, M.O., van Oppen, M.J.H., Connolly, S.R., 2021.
     Coral adaptation to climate change: Meta-analysis reveals high heritability across
     multiple traits.
   Global Change Biology 27, 5694-5710.
   https://doi.org/10.1111/gcb.15829

2. Hughes, T.P., Kerry, J.T., Baird, A.H., Connolly, S.R., Dietzel, A., Eakin, C.M.,
     Heron, S.F., Hoey, A.S., Hoogenboom, M.O., Liu, G., McWilliam, M.J., Pears, R.J.,
     Pratchett, M.S., Skirving, W.J., Stella, J.S., Torda, G., 2018.
   Global warming transforms coral reef assemblages.
   Nature 556, 492-496.
   https://doi.org/10.1038/s41586-018-0041-2

3. Álvarez-Noriega, M., Baird, A.H., Bridge, T.C.L., Dornelas, M., Fontoura, L.,
     Pizarro, O., Precoda, K., Torres-Pulliza, D., Woods, R.M., Zawada, K.,
     Madin, J.S., 2018.
   Contrasting patterns of changes in abundance following a bleaching event between
     juvenile and adult scleractinian corals.
   Coral Reefs 37, 527-532.
   https://doi.org/10.1007/s00338-018-1677-y

4. Baird, A., Madin, J., Álvarez-Noriega, M., Fontoura, L., Kerry, J., Kuo, C.,
     Precoda, K., Torres-Pulliza, D., Woods, R., Zawada, K., & Hughes, T. (2018).
   A decline in bleaching suggests that depth can provide a refuge from global
     warming in most coral taxa.
   Marine Ecology Progress Series, 603, 257-264.
   https://doi.org/10.3354/meps12732
"""
function bleaching_mortality!(cover::Matrix{Float64}, dhw::Vector{Float64},
    depth_coeff::Vector{Float64}, stdev::Vector{Float64}, dist_t_1::Matrix{Float64},
    dist_t::Matrix{Float64}, prop_mort::SubArray{Float64}
)::Nothing
    n_sp_sc, n_locs = size(cover)

    # Determine non-juvenile size classes.
    # First two of each functional group are the juvenile size classes
    size_classes = 1:n_sp_sc
    juveniles = sort!(vec([size_classes[1:6:end] size_classes[2:6:end]]))
    non_juveniles = setdiff(size_classes, juveniles)

    # Adjust distributions for each functional group over all locations, ignoring juveniles
    # we assume the high background mortality of juveniles includes DHW mortality
    for loc in 1:n_locs
        # Skip locations that have no heat stress
        if dhw[loc] == 0.0
            continue
        end

        # Determine bleaching mortality for each non-juvenile species/size class
        for sp_sc in non_juveniles
            # Skip location if there is no population
            if cover[sp_sc, loc] == 0.0
                continue
            end

            μ::Float64 = dist_t_1[sp_sc, loc]
            affected_pop::Float64 = truncated_normal_cdf(
                # Use previous mortality threshold as minimum
                dhw[loc], μ, stdev[sp_sc], prop_mort[1, sp_sc, loc], μ + HEAT_UB
            )

            mort_pop::Float64 = 0.0
            if affected_pop > 0.0
                # Calculate depth-adjusted bleaching mortality
                mort_pop = affected_pop * depth_coeff[loc]

                # Set values close to 0.0 (e.g., 1e-214) to 0.0
                # https://github.com/JuliaLang/julia/issues/23376#issuecomment-324649815
                if (mort_pop + one(mort_pop)) ≈ one(mort_pop)
                    mort_pop = 0.0
                end
            end

            prop_mort[2, sp_sc, loc] = mort_pop
            if mort_pop > 0.0
                # Re-create distribution
                # Use same stdev as target size class to maintain genetic variance
                # pers comm K.B-N (2023-08-09 16:24 AEST)
                dist_t[sp_sc, loc] = truncated_normal_mean(
                    μ, stdev[sp_sc], mort_pop, μ + HEAT_UB
                )

                # Update population
                cover[sp_sc, loc] = cover[sp_sc, loc] * (1.0 - mort_pop)
            end
        end
    end

    clamp!(cover, 0.0, 1.0)

    return nothing
end


"""
    breeders(μ_o::T, μ_s::T, h²::T)::T where {T<:Float64}

Apply Breeder's equation.

```
S = μ_s - μ_o
μ_t1 = μ_o + (S * h²)
```

# Arguments
- `μ_o` : Mean of original population
- `μ_s` : Mean of next generation
- `h²` : Narrow-sense heritability

# Returns
Updated distribution mean
"""
function breeders(μ_o::T, μ_s::T, h²::T)::T where {T<:Float64}
    return μ_o + ((μ_s - μ_o) * h²)
end

"""
    _shift_distributions!(cover::SubArray{F}, growth_rate::SubArray{F}, dist_t::SubArray{F})::Nothing where {F<:Float64}

Combines distributions between size classes > 1 to represent the shifts that occur as each
size class grows. Priors for the distributions are based on proportional cover and the
assumed growth rates for each size class.

i.e., \$(w_{i+1,1}, w_{i+1,2}) := (c_{i-1,i} / sum(c_{i-1,i})) * (g_{i-1,i} / sum(g_{i-1,i}))\$

where \$w\$ are the weights/priors and \$g\$ is the growth rates.

# Arguments
- `cover` : Coral cover for \$t-1\$
- `growth_rate` : Growth rates for the given size classes/species
- `dist_t` : Critical DHW threshold distribution for timestep \$t\$
- `stdev` : Standard deviations of coral DHW tolerance
"""
function _shift_distributions!(
    cover::SubArray{F},
    growth_rate::SubArray{F},
    dist_t::SubArray{F}
)::Nothing where {F<:Float64}
    # Weight distributions based on growth rate and cover
    # Do from largest size class to size class 2
    # (values for size class 1 gets replaced by recruitment process)
    for i in 6:-1:2
        # Skip size class if nothing is moving up
        sum(@view(cover[i-1:i])) == 0.0 ? continue : false

        prop_growth = @views (cover[i-1:i] ./ sum(cover[i-1:i])) .* (growth_rate[i-1:i] ./ sum(growth_rate[i-1:i]))

        dist_t[i] = sum(@view(dist_t[i-1:i]), Weights(prop_growth ./ sum(prop_growth)))
    end

    return nothing
end

"""
    adjust_DHW_distribution!(cover::SubArray{F}, n_groups::Int64, dist_t::Matrix{F},
        growth_rate::Matrix{F})::Nothing where {F<:Float64}

Adjust critical DHW thresholds for a given species/size class distribution as mortalities
affect the distribution over time, and corals mature (moving up size classes).

# Arguments
- `cover` : Coral cover (for timestep \$t-1\$ and \$t\$)
- `n_groups` : Number of coral groups represented
- `dist_t` : Distributions for timestep \$t\$
- `growth_rate` : Growth rates for each species/size class
"""
function adjust_DHW_distribution!(
    cover::SubArray{F},
    n_groups::Int64,
    dist_t::Matrix{F},
    growth_rate::Vector{F}
)::Nothing where {F<:Float64}
    _, n_sp_sc, n_locs = size(cover)

    step::Int64 = n_groups - 1

    # Adjust population distribution
    for sc1 in 1:n_groups:n_sp_sc
        for loc in 1:n_locs
            sc6::Int64 = sc1 + step

            # Skip if no cover
            if sum(@view(cover[1, sc1:sc6, loc])) == 0.0
                continue
            end

            # Combine distributions using a MixtureModel for all non-juvenile size
            # classes (we pass in all relevant size classes for the species group here).
            @views _shift_distributions!(cover[1, sc1:sc6, loc], growth_rate[sc1:sc6], dist_t[sc1:sc6, loc])
        end
    end

    return nothing
end

"""
    settler_DHW_tolerance!(c_mean_t_1::Matrix{F}, c_mean_t::Matrix{F}, k_area::Vector{F}, tp::AbstractMatrix{F}, settlers::Matrix{F}, fec_params_per_m²::Vector{F}, h²::F)::Nothing where {F<:Float64}

Update DHW tolerance means of newly settled corals into the distributions for the sink
locations.

# Arguments
- `c_mean_t_1` : DHW tolerance distribution for previous timestep (t - 1)
- `c_mean_t` : DHW tolerance distribution for current timestep (t)
- `k_area` : Absolute coral habitable area
- `tp` : Transition Probability matrix indicating the proportion of larvae that reaches a
    sink location (columns) from a given source location (rows)
    Columns should sum to 1
- `settlers` : recruited corals for each sink location
- `fec_params_per_m²` : Fecundity parameters for each species/size class combination
- `h²` : narrow-sense heritability
"""
function settler_DHW_tolerance!(
    c_mean_t_1::Matrix{F},
    c_mean_t::Matrix{F},
    k_area::Vector{F},
    tp::AbstractMatrix{F},
    settlers::Matrix{F},
    fec_params_per_m²::Vector{F},
    h²::F
)::Nothing where {F<:Float64}
    # Potential sink locations (TODO: pass in later)
    sink_loc_ids::Vector{Int64} = findall(k_area .> 0.0)

    source_locs::BitVector = falses(length(k_area))  # cache for source locations
    reproductive_sc::BitVector = falses(6)  # cache for reproductive size classes

    settler_sc::StepRange = 1:6:36
    for sink_loc in sink_loc_ids
        if sum(@views(settlers[:, sink_loc])) .== 0.0
            # Only update locations where recruitment occurred
            continue
        end

        # Note: source locations can include the sink location (self-seeding)
        source_locs .= @view(tp[:, sink_loc]) .> 0.0

        # Calculate contribution to cover to determine weights for each species/group
        w = @views settlers[:, sink_loc]' .* tp[source_locs, sink_loc].data
        w_per_group = w ./ sum(w, dims=1)
        replace!(w_per_group, NaN => 0.0)

        # Determine new distribution mean for each species at all locations
        for (sp, sc1) in enumerate(settler_sc)
            sc1_6::UnitRange{Int64} = sc1:sc1+5

            # Get distribution mean of reproductive size classes at source locations
            # recalling that source locations may include the sink location due to
            # self-seeding.
            reproductive_sc .= @view(fec_params_per_m²[sc1_6]) .> 0.0
            settler_means::SubArray{Float64} = @view(c_mean_t_1[sc1_6[reproductive_sc], source_locs])

            # Determine weights based on contribution to recruitment.
            # This weights the recruited corals by the size classes and source locations
            # which contributed to recruitment.
<<<<<<< HEAD
            if sum(@view(w_per_group[:, sp])) > 0.0
                ew = repeat(@view(w_per_group[:, sp]), inner=count(reproductive_sc))
=======
            if sum(w_per_group[:, sp]) > 0.0
                ew::Vector{Float64} = repeat(w_per_group[:, sp], inner=count(reproductive_sc))
>>>>>>> 487e031f

                # Determine combined mean
                # https://en.wikipedia.org/wiki/Mixture_distribution#Properties
                recruit_μ::Float64 = sum(settler_means, Weights(ew ./ sum(ew)))

                # Mean for generation t is determined through Breeder's equation
                c_mean_t[sc1, sink_loc] = breeders(c_mean_t_1[sc1, sink_loc], recruit_μ, h²)
            end
        end
    end

    return nothing
end


"""
    fecundity_scope!(fec_groups::Array{Float64, 2}, fec_all::Array{Float64, 2},
                     fec_params::Array{Float64}, C_t::Array{Float64, 2},
                     k_area::Array{Float64})::Nothing

The scope that different coral groups and size classes have for
producing larvae without consideration of environment.

Coral fecundity per coral area of the different size classes.
When multiplied by the relative cover of each size class within taxa,
this produces an estimate of the relative fecundity of each coral group and size.
Total relative fecundity of a group is then calculated as the sum of
fecundities across size classes.

# Arguments
- `fec_groups` : Matrix[n_classes, n_sites], memory cache to place results into
- `fec_all` : Matrix[n_taxa, n_sites], temporary cache to place intermediate fecundity values into
- `fec_params` : Vector, coral fecundity parameters (in per m²) for each species/size class
- `C_t` : Matrix[n_taxa, n_sites], of coral cover values for the previous time step
- `site_area` : Vector[n_sites], total site area in m²
"""
function fecundity_scope!(
    fec_groups::AbstractArray{T,2},
    fec_all::AbstractArray{T,2},
    fec_params::AbstractArray{T},
    C_t::AbstractArray{T,2},
    site_area::AbstractArray{T}
)::Nothing where {T<:Float64}
    ngroups::Int64 = size(fec_groups, 1)   # number of coral groups: 6
    nclasses::Int64 = size(fec_params, 1)  # number of coral size classes: 36

    fec_all .= fec_params .* C_t .* site_area
    for (i, (s, e)) in enumerate(zip(1:ngroups:nclasses, ngroups:ngroups:nclasses+1))
        @views fec_groups[i, :] .= vec(sum(fec_all[s:e, :], dims=1))
    end

    return nothing
end


"""
    stressed_fecundity(tstep, a_adapt, n_adapt, stresspast, LPdhwcoeff, DHWmaxtot, LPDprm2, n_groups)

Estimate how scope for larval production by each coral type changes as a
function of last year's heat stress. The function is theoretical and is not
yet verified by data.

Stressed Fecundity (sf) is based on the proportion of baseline fecundity
that is unaffected by heat stress in the previous year - e.g., a value
of 0.9 inside sf(i, j) indicates that species i at site j can only produce
90% of its usual larval output.

# Arguments
- `tstep` : Current time step
- `a_adapt` : DHW reduction of enhanced corals
- `n_adapt` : DHWs reduction (linearly scales with `tstep`)
- `stresspast` : DHW at previous time step for each site
- `LPdhwcoeff` :
- `DHWmaxtot` : Maximum DHW
- `LPDprm2` : Larval production parameter 2
- `n_groups` : Number of groups

# Returns
`sf` : Array of values ∈ [0,1] indicating reduced fecundity from a baseline.
"""
function stressed_fecundity(tstep::Int64, a_adapt::Vector{T}, n_adapt::T,
    stresspast::Vector{T}, LPdhwcoeff::T, DHWmaxtot::T, LPDprm2::T, n_groups::Int64)::Matrix{T} where {T<:Float64}
    ad::Vector{Float64} = @. a_adapt + tstep * n_adapt

    # using half of DHWmaxtot as a placeholder
    # for the maximum capacity for thermal adaptation
    tmp_ad::Vector{Float64} = @. (1.0 - (ad / (DHWmaxtot / 2.0)))

    # One way around dimensional issue - tmp_ad for each class as the averaged
    # of the enhanced and unenhanced corals in that class
    # KA note: this works as it averages over size classes and not across groups.
    tmp_ad2::Vector{Float64} = vec(mean(reshape(tmp_ad, Int64(length(tmp_ad) / n_groups), n_groups), dims=1))

    return 1.0 .- exp.(.-(exp.(-LPdhwcoeff .* (stresspast' .* tmp_ad2 .- LPDprm2))))
end


"""
    settler_density(α, β, L)

Density potential for settlers estimated with a Beverton-Holt (B-H) function, following [1]
and as detailed in [2].

Note for β: "For corals, the actual number of 6-month old recruits for each coral group
    is generated [...] following a Poisson distribution with recruitment event rate λ.

# Examples
```julia
settler_density(2.5, 5000.0, L)
```

# Arguments
- `α` : Maximum achievable density (settlers/m²) for a 100% free space (set to 2.5 in [1] for Corymbose)
- `β` : Stock of larvae required to produce one-half the maximum settlement (larvae/m²),
        i.e., α/2(m²), set to 5000 in [1].
- `L` : Available larval pool

# Returns
Settler density (settlers / m²)

# References
1. Bozec, Y.-M., Hock, K., Mason, R. A. B., Baird, M. E.,
     Castro-Sanguino, C., Condie, S. A., Puotinen, M.,
     Thompson, A., & Mumby, P. J. (2022).
   Cumulative impacts across Australia's Great Barrier Reef:
     A mechanistic evaluation.
   Ecological Monographs, 92(1), e01494.
   https://doi.org/10.1002/ecm.1494

2. Haddon, M. (2011). Modelling and quantitative methods in fisheries. CRC Press/Chapman and
    Hall, Boca Raton, Florida, USA.
"""
function settler_density(α::T, β::T, L::T)::Float64 where {T<:Float64}
    return (α .* L) ./ (β .+ L)
end


"""
    recruitment_rate(larval_pool::AbstractArray{T,2}, A::AbstractArray{T}; α=2.5, β=5000.0)

Calculates coral recruitment for each species/group and location.

# Arguments
- `larval_pool` : Available larval pool
- `A` : Available space, i.e., the substratum that is suitable for coral recruitment, in m²
- `α` : Maximum achievable density (settlers/m²) for a 100% free space
- `β` : Stock of larvae required to produce 50% of the maximum settlement

# Returns
λ, total coral recruitment for each coral taxa and location based on a Poisson distribution.
"""
function recruitment_rate(larval_pool::AbstractArray{T,2}, A::AbstractArray{T};
    α::Union{T,Vector{T}}=2.5, β::Union{T,Vector{T}}=5000.0)::Matrix{T} where {T<:Float64}
    sd = replace(settler_density.(α, β, larval_pool), Inf => 0.0, NaN => 0.0) .* A
    @views sd[sd.>0.0] .= rand.(Poisson.(sd[sd.>0.0]))
    return sd
end


"""
    settler_cover(fec_scope::T, conn::AbstractMatrix{Float64}, leftover_space::T, α::V, β::V, basal_area_per_settler::V, potential_settlers::T)::T where {T<:Matrix{Float64},V<:Vector{Float64}}

Determine area settled by recruited larvae.

Note: Units for all areas are assumed to be in m².

# Arguments
- `fec_scope` : Fecundity scope
- `conn` : Connectivity between locations (rows: source locations; cols: sink locations)
- `leftover_space` : Difference between locations' maximum carrying capacity and current
    coral cover (in m²)
- `α` : max number of settlers / m²
- `β` : larvae / m² required to produce 50% of maximum settlement
- `basal_area_per_settler` : area taken up by a single settler
- `potential_settlers` : matrix to (re)use as cache to avoid memory allocations

# Returns
Area covered by recruited larvae (in m²)
"""
function settler_cover(
    fec_scope::T,
    conn::AbstractMatrix{Float64},
    leftover_space::T,
    α::V,
    β::V,
    basal_area_per_settler::V,
    potential_settlers::T
)::T where {T<:Matrix{Float64},V<:Vector{Float64}}

    # Determine active sources and sinks
    valid_sources::BitVector = vec(sum(conn, dims=2) .> 0.0)
    valid_sinks::BitVector = vec(sum(conn, dims=1) .> 0.0)

    # Send larvae out into the world (reuse potential_settlers to reduce allocations)
    # Note, conn rows need not sum to 1.0 as this missing probability accounts for larvae
    # which do not settle. Pers comm with C. Ani (2023-01-29 13:24 AEST).
    # [Larval pool for each location in larvae/m²] * [survival rate]
    # this is known as in-water mortality.
    # Set to 0.0 as it is now taken care of by connectivity data.
    # Mwater::Float64 = 0.0
    @views potential_settlers[:, valid_sinks] .= (
        fec_scope[:, valid_sources] * conn[valid_sources, valid_sinks]
    )

    # Larvae have landed, work out how many are recruited
    # Determine area covered by recruited larvae (settler cover) per m^2
    # recruits per m^2 per site multiplied by area per settler
    return recruitment_rate(potential_settlers, leftover_space; α=α, β=β) .* basal_area_per_settler
end<|MERGE_RESOLUTION|>--- conflicted
+++ resolved
@@ -500,13 +500,8 @@
             # Determine weights based on contribution to recruitment.
             # This weights the recruited corals by the size classes and source locations
             # which contributed to recruitment.
-<<<<<<< HEAD
-            if sum(@view(w_per_group[:, sp])) > 0.0
-                ew = repeat(@view(w_per_group[:, sp]), inner=count(reproductive_sc))
-=======
             if sum(w_per_group[:, sp]) > 0.0
                 ew::Vector{Float64} = repeat(w_per_group[:, sp], inner=count(reproductive_sc))
->>>>>>> 487e031f
 
                 # Determine combined mean
                 # https://en.wikipedia.org/wiki/Mixture_distribution#Properties
