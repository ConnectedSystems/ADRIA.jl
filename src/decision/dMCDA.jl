--- conflicted
+++ resolved
@@ -1,44 +1,9 @@
 module decision
+
 using InteractiveUtils: subtypes
 using StatsBase
 using YAXArrays
-<<<<<<< HEAD
 using ADRIA: DataCube, Domain, EcoModel, n_locations, site_area, site_k_area
-
-struct DMCDA_vars  # {V, I, F, M} where V <: Vector
-    site_ids  # ::V
-    n_site_int  # ::I
-    priority_sites  # ::V
-    priority_zones # ::V
-    zones # ::V
-    strong_pred  # ::V
-    conn
-    dam_prob  # ::A
-    heat_stress_prob  # ::A
-    site_depth #::V
-    leftover_space  # ::F
-    k_area  # ::V
-    risk_tol  # ::F
-    max_members # ::F
-    spatial_groups #::V
-    area_to_seed #::V
-    wt_in_conn_seed  # ::F
-    wt_out_conn_seed  # ::F
-    wt_conn_fog  # ::F
-    wt_waves_seed # ::F
-    wt_waves_fog # ::F
-    wt_heat_seed  # ::F
-    wt_heat_fog  # ::F
-    wt_depth_seed # ::F
-    wt_hi_cover  # ::F
-    wt_lo_cover  # ::F
-    wt_predec_seed  # ::F
-    wt_predec_fog  # ::F
-    wt_zones_seed # ::F
-    wt_zones_fog # ::F
-end
-=======
->>>>>>> 1f6699f1
 
 using ADRIA:
     Domain,
