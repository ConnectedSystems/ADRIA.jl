"""Scenario running functions"""

using ADRIA.metrics: relative_cover, total_absolute_cover, absolute_shelter_volume, relative_shelter_volume
using ADRIA.metrics: relative_juveniles, relative_taxa_cover, juvenile_indicator


"""
    setup_cache(domain::Domain)::NamedTuple

Establish tuple of matrices/vectors for use as reusable data stores to avoid repeated memory allocations.
"""
function setup_cache(domain::Domain)::NamedTuple

    # sim constants
    n_sites::Int64 = domain.coral_growth.n_sites
    n_species::Int64 = domain.coral_growth.n_species
    n_groups::Int64 = domain.coral_growth.n_groups

    init_cov = domain.init_coral_cover
    cache = (
        sf=zeros(n_groups, n_sites),  # stressed fecundity
        fec_all=zeros(size(init_cov)...),  # all fecundity
        fec_scope=zeros(n_groups, n_sites),  # fecundity scope
        prop_loss=zeros(n_species, n_sites),  # proportional loss
        Sbl=zeros(n_species, n_sites),   # bleaching survivors
        dhw_step=zeros(n_sites),  # DHW each time step
        cov_tmp=zeros(size(init_cov)...),  # Cover for previous timestep
        felt_dhw=zeros(size(init_cov)...),  # Store for felt DHW (DHW after reductions)
        depth_coeff=zeros(n_sites),  # store for depth coefficient
        site_area=Matrix{Float64}(site_area(domain)'),  # site areas
        TP_data=Matrix{Float64}(domain.TP_data),  # transition probabilities
        waves=zeros(length(timesteps(domain)), n_species, n_sites)
    )

    return cache
end


"""
    run_scenarios(param_df::DataFrame, domain::Domain, RCP::String; show_progress=true, remove_workers=true)
    run_scenarios(param_df::DataFrame, domain::Domain, RCP::Vector{String}; show_progress=true, remove_workers=true)

Run scenarios defined by the parameter table storing results to disk.
Scenarios are run in parallel where the number of scenarios > 256.

# Notes
- Returned `domain` holds scenario invoke time used as unique result set identifier.
- If multiple RCPs are specified, this method will temporarily use double the disk space
  to consolidate results into a single ResultSet.

# Examples
```julia-repl
...
julia> rs_45 = ADRIA.run_scenarios(p_df, dom, "45")
julia> rs_45_60 = ADRIA.run_scenarios(p_df, dom, ["45", "60"])
```

# Arguments
- param_df : DataFrame of scenarios to run
- domain : Domain, to run scenarios with
- RCP : ID or list of of RCP(s) to run scenarios under.
- show_progress : Display progress
- remove_workers : If running in parallel, removes workers after completion

# Returns
ResultSet
"""
function run_scenarios(param_df::DataFrame, domain::Domain, RCP::String; show_progress=true, remove_workers=true)::ResultSet
    return run_scenarios(param_df, domain, [RCP]; show_progress, remove_workers)
end
function run_scenarios(param_df::DataFrame, domain::Domain, RCP::Vector{String}; show_progress=true, remove_workers=true)::ResultSet
    # Initialize ADRIA configuration options
    setup()

<<<<<<< HEAD
    # Sort RCPs so the dataframe order match the output filepath 
=======
    # Sort RCPs so the dataframe order match the output filepath
>>>>>>> 00d8ff77
    RCP = sort(RCP)

    @info "Running $(nrow(param_df)) scenarios over $(length(RCP)) RCPs: $RCP"

    # Cross product between rcps and param_df to have every row of param_df for each rcp
    rcps_df = DataFrame(RCP=parse.(Int64, RCP))
    scenarios_df = crossjoin(param_df, rcps_df)
    sort!(scenarios_df, :RCP)

    @info "Setting up Result Set"
    domain, data_store = ADRIA.setup_result_store!(domain, scenarios_df)

    # Convert DataFrame to named matrix for faster iteration
    scenarios_matrix = NamedDimsArray(
        Matrix(scenarios_df);
        scenarios=1:nrow(scenarios_df),
        factors=names(scenarios_df)
    )

    # Setup cache to reuse for each scenario run
    cache = setup_cache(domain)

    parallel = (nrow(param_df) >= 4096) && (parse(Bool, ENV["ADRIA_DEBUG"]) == false)
    if parallel && nworkers() == 1
        @info "Setting up parallel processing..."
        spinup_time = @elapsed begin
            _setup_workers()
            sleep(2)  # wait a bit while workers spin-up

            # load ADRIA on workers and define helper function
            @everywhere @eval using ADRIA
            @everywhere @eval func = (dfx) -> run_scenario(dfx..., domain, data_store, cache)
        end

        @info "Time taken to spin up workers: $(spinup_time) seconds"

        # Define number of scenarios to run before returning results to main
        # https://discourse.julialang.org/t/parallelism-understanding-pmap-and-the-batch-size-parameter/15604/2
        # https://techytok.com/lesson-parallel-computing/
        b_size = 4
    else
        b_size = 1
    end

    # Define local helper
    func = (dfx) -> run_scenario(dfx..., domain, data_store, cache)

    for rcp in RCP
        run_msg = "Running $(nrow(param_df)) scenarios for RCP $rcp"

        # Switch RCPs so correct data is loaded
        domain = switch_RCPs!(domain, rcp)
        target_rows = findall(scenarios_matrix("RCP") .== parse(Float64, rcp))
        if show_progress
            @showprogress run_msg 4 pmap(func, zip(target_rows, eachrow(scenarios_matrix[target_rows, :])), batch_size=b_size)
        else
            pmap(func, zip(target_rows, eachrow(scenarios_matrix[target_rows, :])), batch_size=b_size)
        end
    end

    if parallel && remove_workers
        _remove_workers()
    end

    return load_results(_result_location(domain, RCP))
end

"""
    run_scenario(idx::Int64, param_set::Union{AbstractVector, DataFrameRow}, domain::Domain, data_store::NamedTuple, cache::NamedTuple)::NamedTuple
    run_scenario(idx::Int64, param_set::Union{AbstractVector, DataFrameRow}, domain::Domain, data_store::NamedTuple)::NamedTuple
    run_scenario(param_set::Union{AbstractVector, DataFrameRow}, domain::Domain, cache::NamedTuple)::NamedTuple
    run_scenario(param_set::NamedTuple, domain::Domain)::NamedTuple

Run individual scenarios for a given domain, saving results to a Zarr data store.
Results are stored in Zarr format at a pre-configured location.
Sets up a new `cache` if not provided.

# Notes
Logs of site ranks only store the mean site rankings over all environmental scenarios.
This is to reduce the volume of data stored.
"""
function run_scenario(idx::Int64, param_set::Union{AbstractVector,DataFrameRow}, domain::Domain,
    data_store::NamedTuple, cache::NamedTuple)

    result_set = run_scenario(param_set, domain, cache)

    # Capture results to disk
    # Set values below threshold to 0 to save space
    tf = size(domain.dhw_scens, 1)
    threshold = parse(Float32, ENV["ADRIA_THRESHOLD"])

    rs_raw = result_set.raw
    vals = total_absolute_cover(rs_raw, site_area(domain))
    vals[vals.<threshold] .= 0.0
    data_store.total_absolute_cover[:, :, idx] .= vals

    vals .= absolute_shelter_volume(rs_raw, site_area(domain), param_set)
    vals[vals.<threshold] .= 0.0
    data_store.absolute_shelter_volume[:, :, idx] .= vals

    vals .= relative_shelter_volume(rs_raw, site_area(domain), site_k_area(domain), param_set)
    vals[vals.<threshold] .= 0.0
    data_store.relative_shelter_volume[:, :, idx] .= vals

    coral_spec::DataFrame = to_coral_spec(param_set)
    vals .= relative_juveniles(rs_raw, coral_spec)
    vals[vals.<threshold] .= 0.0
    data_store.relative_juveniles[:, :, idx] .= vals

    vals .= juvenile_indicator(rs_raw, coral_spec, site_area(domain), site_k_area(domain))
    vals[vals.<threshold] .= 0.0
    data_store.juvenile_indicator[:, :, idx] .= vals

    vals = relative_taxa_cover(rs_raw)
    vals[vals.<threshold] .= 0.0
    data_store.relative_taxa_cover[:, :, idx] .= vals

    # Store raw results if no metrics specified
    # if length(metrics) == 0
    #     data_store.raw[:, :, :, idx] .= r.raw
    # end

    # Store logs
    tmp_site_ranks = zeros(Float32, tf, nrow(domain.site_data), 2)
    c_dim = Base.ndims(result_set.raw) + 1
    log_stores = (:site_ranks, :seed_log, :fog_log, :shade_log)
    for k in log_stores
        if k == :seed_log || k == :site_ranks
            concat_dim = c_dim
        else
            concat_dim = c_dim - 1
        end

        vals = getfield(result_set, k)
        vals[vals.<threshold] .= 0.0

        if k == :seed_log
            getfield(data_store, k)[:, :, :, idx] .= vals
        elseif k == :site_ranks
            tmp_site_ranks[:, :, :] .= vals
        else
            getfield(data_store, k)[:, :, idx] .= vals
        end
    end

    if !isnothing(data_store.site_ranks)
        # Squash site ranks down to average rankings over environmental repeats
        data_store.site_ranks[:, :, :, idx] .= tmp_site_ranks
    end
end
function run_scenario(idx::Int64, param_set::Union{AbstractVector,DataFrameRow}, domain::Domain, data_store::NamedTuple)
    cache = setup_cache(domain)
    return run_scenario(idx, param_set, domain, data_store, cache)
end
function run_scenario(param_set::Union{AbstractVector,DataFrameRow}, domain::Domain, cache::NamedTuple)
    # Extract coral only parameters
    coral_params = to_coral_spec(param_set)
    if domain.RCP == ""
        throw("No RCP set for domain. Use `ADRIA.switch_RCPs!() to select an RCP to run scenarios with.")
    end

    return run_model(domain, param_set, coral_params, cache)
end
function run_scenario(param_set::Union{AbstractVector,DataFrameRow}, domain::Domain)::NamedTuple
    cache = setup_cache(domain)
    return run_scenario(param_set, domain, cache)
end
function run_scenario(param_set::Union{AbstractVector,DataFrameRow}, domain::Domain, RCP::String)::NamedTuple
    domain = switch_RCPs!(domain, RCP)
    return run_scenario(param_set, domain)
end


"""
    run_model(domain::Domain, param_set::Union{NamedTuple,DataFrameRow}, corals::DataFrame, cache::NamedTuple)::NamedTuple

Core scenario running function.

# Notes
Only the mean site rankings are kept

# Returns
NamedTuple of collated results
"""
function run_model(domain::Domain, param_set::DataFrameRow, corals::DataFrame, cache::NamedTuple)::NamedTuple
    ps = NamedDimsArray(Vector(param_set), factors=names(param_set))
    return run_model(domain, ps, corals, cache)
end
function run_model(domain::Domain, param_set::NamedDimsArray, corals::DataFrame, cache::NamedTuple)::NamedTuple
    sim_params = domain.sim_constants
    site_data = domain.site_data
    p = domain.coral_growth.ode_p

    # Set random seed using intervention values
    # TODO: More robust way of getting intervention/criteria values
    rnd_seed_val::Int64 = floor(Int64, sum(param_set(!=("RCP"))))  # select everything except RCP
    Random.seed!(rnd_seed_val)

    ### TODO: All cached arrays/values to be moved to outer function and passed in
    # to reduce overall allocations (e.g., sim constants don't change across all scenarios)
    dhw_idx::Int64 = Int64(param_set("dhw_scenario"))
    wave_idx::Int64 = Int64(param_set("wave_scenario"))

    dhw_scen::Matrix{Float64} = @view domain.dhw_scens[:, :, dhw_idx]

    # TODO: Better conversion of Ub to wave mortality
    #       Currently scaling significant wave height by its max to non-dimensionalize values
    wave_scen::Matrix{Float64} = Matrix{Float64}(domain.wave_scens[:, :, wave_idx]) ./ maximum(domain.wave_scens[:, :, wave_idx])

    tspan::Tuple = (0.0, 1.0)
    solver::BS3 = BS3()

    MCDA_approach::Int64 = param_set("guided")

    # sim constants
    tf::Int64 = size(dhw_scen, 1)
    n_site_int::Int64 = sim_params.n_site_int
    n_sites::Int64 = domain.coral_growth.n_sites
    n_species::Int64 = domain.coral_growth.n_species
    n_groups::Int64 = domain.coral_growth.n_groups

    # years to start seeding/shading
    seed_start_year::Int64 = param_set("seed_year_start")
    shade_start_year::Int64 = param_set("shade_year_start")

    fogging::Real = param_set("fogging")  # percent reduction in bleaching mortality through fogging
    srm::Real = param_set("SRM")  # DHW equivalents reduced by some shading mechanism
    seed_years::Int64 = param_set("seed_years")  # number of years to seed
    shade_years::Int64 = param_set("shade_years")  # number of years to shade

    ### END TODO

    total_site_area::Array{Float64,2} = cache.site_area
    fec_params_per_m²::Vector{Float64} = corals.fecundity  # number of larvae produced per m²

    # Caches
    TP_data = cache.TP_data
    sf = cache.sf
    fec_all = cache.fec_all
    fec_scope = cache.fec_scope
    prop_loss = cache.prop_loss
    Sbl = cache.Sbl
    dhw_t = cache.dhw_step
    Y_pstep = cache.cov_tmp
    felt_dhw = cache.felt_dhw
    depth_coeff = cache.depth_coeff

    Y_cover::Array{Float64,3} = zeros(tf, n_species, n_sites)  # Coral cover relative to total site area
    Y_cover[1, :, :] .= domain.init_coral_cover
    ode_u = zeros(n_species, n_sites)
    cover_tmp = p.cover  # pre-allocated matrix used to avoid memory allocations

    site_ranks = SparseArray(zeros(tf, n_sites, 2)) # log seeding/fogging/shading ranks
    Yshade = SparseArray(spzeros(tf, n_sites))
    Yfog = SparseArray(spzeros(tf, n_sites))
    Yseed = SparseArray(zeros(tf, 3, n_sites))  # 3 = the number of seeded coral types

    # Intervention strategy: < 0 is no intervention, 0 is random location selection, > 0 is guided
    is_guided = param_set("guided") > 0

    # Decisions should place more weight on environmental conditions
    # closer to the decision point
    α = 0.95
    decay = α .^ (1:Int64(param_set("plan_horizon"))+1)

    # Years at which to reassess seeding site selection
    seed_decision_years = repeat([false], tf)
    shade_decision_years = repeat([false], tf)

    seed_start_year = max(seed_start_year, 2)
    if param_set("seed_freq") > 0
        max_consider = min(seed_start_year + seed_years - 1, tf)
        seed_decision_years[seed_start_year:Int64(param_set("seed_freq")):max_consider] .= true
    else
        # Start at year 2 or the given specified seed start year
        seed_decision_years[seed_start_year] = true
    end

    shade_start_year = max(shade_start_year, 2)
    if param_set("shade_freq") > 0
        max_consider = min(shade_start_year + shade_years - 1, tf)
        shade_decision_years[shade_start_year:Int64(param_set("shade_freq")):max_consider] .= true
    else
        # Start at year 2 or the given specified shade start year
        shade_decision_years[shade_start_year] = true
    end

    prefseedsites::Vector{Int64} = zeros(Int, n_site_int)
    prefshadesites::Vector{Int64} = zeros(Int, n_site_int)

    # Max coral cover at each site (0 - 1).
    max_cover = site_k(domain)

    # Set other params for ODE
    p.r .= corals.growth_rate  # Assumed growth_rate

    p.mb .= corals.mb_rate  # background mortality
    @set! p.k = max_cover  # max coral cover

    # Proportionally adjust initial cover (handles inappropriate initial conditions)
    proportional_adjustment!(Y_cover[1, :, :], cover_tmp, max_cover)

    # Define taxa and size class to seed, and identify their factor names
    taxa_to_seed = [2, 3, 5]
    target_class_id::BitArray = corals.class_id .== 2  # seed second smallest size class
    taxa_names = param_set.factors[occursin.("N_seed_", param_set.factors)]

    # Identify taxa and size class to be seeded
    seed_sc = (corals.taxa_id .∈ [taxa_to_seed]) .& target_class_id

    # Extract colony areas for sites selected in m^2 and add adaptation values
    seeded_area = colony_mean_area(corals.mean_colony_diameter_m[seed_sc]) .* param_set(taxa_names)

    # Set up assisted adaptation values
    a_adapt = zeros(n_species)
    a_adapt[seed_sc] .= param_set("a_adapt")

    # Flag indicating whether to seed or not to seed
    seed_corals = any(param_set(taxa_names) .> 0.0)

    bleaching_sensitivity = corals.bleaching_sensitivity

    # Defaults to considering all sites if depth cannot be considered.
    depth_priority = collect(1:nrow(site_data))

    # Calculate total area to seed respecting tolerance for minimum available space to still
    # seed at a site
    area_to_seed = sum(seeded_area)

    # Filter out sites outside of desired depth range
    if .!all(site_data.depth_med .== 0)
        max_depth::Float64 = param_set("depth_min") + param_set("depth_offset")
        depth_criteria::BitArray{1} = (site_data.depth_med .>= param_set("depth_min")) .& (site_data.depth_med .<= max_depth)

        # TODO: Include this change in MATLAB version as well
        if any(depth_criteria .> 0)
            # If sites can be filtered based on depth, do so.
            depth_priority = depth_priority[depth_criteria]
        else
            # Otherwise if no sites can be filtered, remove depth as a criterion.
            @warn "No sites within provided depth range of $(param_set("depth_min")) - $(max_depth) meters. Considering all sites."
        end
    end

    if is_guided
        # pre-allocate rankings
        rankings = [depth_priority zeros(Int, length(depth_priority)) zeros(Int, length(depth_priority))]

        # Prep site selection
        mcda_vars = DMCDA_vars(domain, param_set, depth_priority, sum(Y_cover[1, :, :], dims=1), area_to_seed)
    end

    #### End coral constants

    ## Update ecological parameters based on intervention option

    # Level of natural coral adaptation
    n_adapt = param_set("n_adapt")

    ## Extract other parameters
    LPdhwcoeff = sim_params.LPdhwcoeff # shape parameters relating dhw affecting cover to larval production
    DHWmaxtot = sim_params.DHWmaxtot # max assumed DHW for all scenarios.  Will be obsolete when we move to new, shared inputs for DHW projections
    LPDprm2 = sim_params.LPDprm2 # parameter offsetting LPD curve

    # Wave stress
    Sw_t::Array{Float64,3} = cache.waves
    wavemort90::Vector{Float64} = corals.wavemort90::Vector{Float64}  # 90th percentile wave mortality

    for sp::Int64 in 1:n_species
        @views Sw_t[:, sp, :] .= wavemort90[sp] .* wave_scen
    end

    clamp!(Sw_t, 0.0, 1.0)

    # Wave damage survival
    Sw_t .= 1.0 .- Sw_t

    site_k_prop = max_cover'
    absolute_k_area = site_k_area(domain)'  # max possible coral area in m^2
    growth::ODEProblem = ODEProblem{true}(growthODE, ode_u, tspan, p)
    tmp::Matrix{Float64} = zeros(size(Y_cover[1, :, :]))  # temporary array to hold intermediate covers

    env_horizon = zeros(Int64(param_set("plan_horizon") + 1), n_sites)  # temporary cache for planning horizon

    # basal_area_per_settler is the area in m^2 of a size class one coral
    basal_area_per_settler = colony_mean_area(corals.mean_colony_diameter_m[corals.class_id.==1])
    @inbounds for tstep::Int64 in 2:tf
        p_step::Int64 = tstep - 1
        Y_pstep[:, :] .= Y_cover[p_step, :, :]

        sf .= stressed_fecundity(tstep, a_adapt, n_adapt, dhw_scen[p_step, :],
            LPdhwcoeff, DHWmaxtot, LPDprm2, n_groups)

        # Calculates scope for coral fedundity for each size class and at each site.
        fecundity_scope!(fec_scope, fec_all, fec_params_per_m², Y_pstep, total_site_area)

        site_coral_cover = sum(Y_pstep, dims=1)  # dims: nsites * 1
        leftover_space_prop = relative_leftover_space(site_k_prop, site_coral_cover)
        leftover_space_m² = leftover_space_prop .* total_site_area

        # Recruitment represents additional cover, relative to total site area
        # Gets used in ODE
        p.rec .= settler_cover(fec_scope, sf, TP_data, leftover_space_prop,
            sim_params.max_settler_density, sim_params.max_larval_density, basal_area_per_settler)

        in_shade_years = (shade_start_year <= tstep) && (tstep <= (shade_start_year + shade_years - 1))
        in_seed_years = ((seed_start_year <= tstep) && (tstep <= (seed_start_year + seed_years - 1)))

        @views dhw_t .= dhw_scen[tstep, :]  # subset of DHW for given timestep

        # Apply regional cooling effect before selecting locations to seed
        if (srm > 0.0) && in_shade_years
            Yshade[tstep, :] .= srm

            # Apply reduction in DHW due to SRM
            dhw_t .= max.(0.0, dhw_t .- srm)
        end

        if is_guided && (in_seed_years || in_shade_years)
            # Update dMCDA values
            horizon = tstep:tstep+Int64(param_set("plan_horizon"))

            # Put more weight on projected conditions closer to the decision point
            env_horizon .= decay .* dhw_scen[horizon, :]
            mcda_vars.heat_stress_prob .= vec((mean(env_horizon, dims=1) .+ std(env_horizon, dims=1)) .* 0.5)

            env_horizon .= decay .* wave_scen[horizon, :]
            mcda_vars.dam_prob .= vec((mean(env_horizon, dims=1) .+ std(env_horizon, dims=1)) .* 0.5)
        end
        if is_guided && (in_seed_years || in_shade_years)
            mcda_vars.sum_cover .= site_coral_cover

            # Determine connectivity strength
            # Account for cases where no coral cover
            in_conn, out_conn, strong_pred = connectivity_strength(domain.TP_data .* site_k_area(domain), vec(site_coral_cover))
            (prefseedsites, prefshadesites, rankings) = guided_site_selection(mcda_vars, MCDA_approach,
                seed_decision_years[tstep], shade_decision_years[tstep],
                prefseedsites, prefshadesites, rankings, in_conn[mcda_vars.site_ids], out_conn[mcda_vars.site_ids], strong_pred[mcda_vars.site_ids])

            # Log site ranks
            # First col only holds site index ids so skip (with 2:end)
            site_ranks[tstep, rankings[:, 1], :] = rankings[:, 2:end]
        elseif seed_corals && (in_seed_years || in_shade_years)
            # Unguided deployment, seed/shade corals anywhere, so long as available space > 0
            prefseedsites, prefshadesites = unguided_site_selection(prefseedsites, prefshadesites,
                seed_decision_years[tstep], shade_decision_years[tstep],
                n_site_int, vec(leftover_space_m²), depth_priority)

            site_ranks[tstep, prefseedsites, 1] .= 1.0
            site_ranks[tstep, prefshadesites, 2] .= 1.0
        end

        has_shade_sites::Bool = !all(prefshadesites .== 0)
        has_seed_sites::Bool = !all(prefseedsites .== 0)

        # Fog selected locations
        if (fogging > 0.0) && in_shade_years && has_shade_sites
            site_locs = prefshadesites

            dhw_t[site_locs] .= dhw_t[site_locs] .* (1.0 .- fogging)
            Yfog[tstep, site_locs] .= fogging
        end

        # Calculate and apply bleaching mortality
        bleaching_mortality!(Sbl, felt_dhw, depth_coeff, tstep, site_data.depth_med, bleaching_sensitivity, dhw_t, a_adapt, n_adapt)

        # Apply seeding
        if seed_corals && in_seed_years && has_seed_sites
            # Calculate proportion to seed based on current available space
            scaled_seed = distribute_seeded_corals(vec(total_site_area), prefseedsites, vec(leftover_space_m²), seeded_area)

            # Seed each site
            @views Y_pstep[seed_sc, prefseedsites] .+= scaled_seed
            Yseed[tstep, :, prefseedsites] .= scaled_seed
        end

        # Calculate survivors from bleaching and wave stress
        @views @. prop_loss = Sbl * Sw_t[p_step, :, :]

        # Note: ODE is run relative to `k` area, but values are otherwise recorded
        #       in relative to absolute area.
        # Update initial condition
        @. tmp = ((Y_pstep * prop_loss) * total_site_area) / absolute_k_area
        replace!(tmp, Inf => 0.0, NaN => 0.0)
        growth.u0 .= tmp

        # X is cover relative to `k` (max. carrying capacity)
        # So we subtract from 1.0 to get leftover/available space, relative to `k`
        p.sXr .= max.(1.0 .- sum(tmp, dims=1), 0.0) .* tmp .* p.r  # leftover space * current cover * growth_rate
        p.X_mb .= tmp .* p.mb    # current cover * background mortality

        sol::ODESolution = solve(growth, solver, save_everystep=false, save_start=false,
            alg_hints=[:nonstiff], abstol=1e-6, reltol=1e-6)  # , adaptive=false, dt=1.0
        # Using the last step from ODE above, proportionally adjust site coral cover
        # if any are above the maximum possible (i.e., the site `k` value)
        @views Y_cover[tstep, :, :] .= clamp.(sol.u[end] .* absolute_k_area ./ total_site_area, 0.0, 1.0)
    end

    # Avoid placing importance on sites that were not considered
    # (lower values are higher importance)
    site_ranks[site_ranks.==0.0] .= n_sites + 1
    return (raw=Y_cover, seed_log=Yseed, fog_log=Yfog, shade_log=Yshade, site_ranks=site_ranks)
end<|MERGE_RESOLUTION|>--- conflicted
+++ resolved
@@ -72,11 +72,7 @@
     # Initialize ADRIA configuration options
     setup()
 
-<<<<<<< HEAD
-    # Sort RCPs so the dataframe order match the output filepath 
-=======
     # Sort RCPs so the dataframe order match the output filepath
->>>>>>> 00d8ff77
     RCP = sort(RCP)
 
     @info "Running $(nrow(param_df)) scenarios over $(length(RCP)) RCPs: $RCP"
