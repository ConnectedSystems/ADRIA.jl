using ADRIA.decision:
    DecisionThresholds,
    DecisionWeights,
    DepthThresholds

using ADRIA.decision:
    SeedCriteriaWeights,
    FogCriteriaWeights

"""
    ADRIADomain{Σ,M,I,D,X,Y,Z}

Core ADRIA domain. Represents study area.
"""
<<<<<<< HEAD
mutable struct ADRIADomain <: Domain
=======
mutable struct ADRIADomain{
    Σ<:YAXArray,
    M<:YAXArray,
    D<:DataFrame,
    Y<:Union{Matrix{<:Real},YAXArray},
    Z<:Union{Matrix{<:Real},YAXArray},
} <: Domain
>>>>>>> 487e031f
    const name::String  # human-readable name
    RCP::String  # RCP scenario represented
    env_layer_md::EnvLayer  # Layers used
    scenario_invoke_time::String  # time latest set of scenarios were run
    const conn::YAXArray  # connectivity data
    const in_conn::Vector{Float64}  # sites ranked by incoming connectivity strength (i.e., number of incoming connections)
    const out_conn::Vector{Float64}  # sites ranked by outgoing connectivity strength (i.e., number of outgoing connections)
    const strong_pred::Vector{Int64}  # strongest predecessor
    site_data::DataFrame  # table of site data (depth, carrying capacity, etc)
    const site_id_col::String  # column to use as site ids, also used by the connectivity dataset (indicates order of `conn`)
    const cluster_id_col::String  # column of unique site ids
    init_coral_cover::YAXArray  # initial coral cover dataset
    const coral_growth::CoralGrowth  # coral
    const site_ids::Vector{String}  # Site IDs that are represented (i.e., subset of site_data[:, site_id_col], after missing sites are filtered)
    const removed_sites::Vector{String}  # indices of sites that were removed. Used to align site_data, DHW, connectivity, etc.
<<<<<<< HEAD
    dhw_scens::YAXArray  # DHW scenarios
    wave_scens::YAXArray  # wave scenarios
=======
    dhw_scens::Y  # DHW scenarios
    wave_scens::Z  # wave scenarios
>>>>>>> 487e031f
    cyclone_mortality_scens::Union{Matrix{<:Real},YAXArray}  # Cyclone mortality scenarios

    # Parameters
    model::Model  # core model
    sim_constants::SimConstants
end

"""
Barrier function to create Domain struct without specifying Intervention/Criteria/Coral/SimConstant parameters.
"""
function Domain(
    name::String,
    rcp::String,
    env_layers::EnvLayer,
    TP_base::YAXArray{T},
    in_conn::Vector{Float64},
    out_conn::Vector{Float64},
    strongest_predecessor::Vector{Int64},
    site_data::DataFrame,
    site_id_col::String,
    cluster_id_col::String,
    init_coral_cover::YAXArray,
    coral_growth::CoralGrowth,
    site_ids::Vector{String},
    removed_sites::Vector{String},
    DHW::YAXArray,
    wave::YAXArray,
    cyclone_mortality::YAXArray,
)::ADRIADomain where {T<:Union{Float32,Float64}}
<<<<<<< HEAD
    criteria_weights::CriteriaWeights = CriteriaWeights()
=======
>>>>>>> 487e031f
    sim_constants::SimConstants = SimConstants()
    criteria_weights::Vector{Union{DecisionWeights,DecisionThresholds}} = [
        SeedCriteriaWeights(),
        FogCriteriaWeights(),
        DepthThresholds()
    ]

    model::Model = Model((
        EnvironmentalLayer(DHW, wave, cyclone_mortality),
        Intervention(),
        criteria_weights...,
        Coral(),
    ))
    return ADRIADomain(
        name,
        rcp,
        env_layers,
        "",
        TP_base,
        in_conn,
        out_conn,
        strongest_predecessor,
        site_data,
        site_id_col,
        cluster_id_col,
        init_coral_cover,
        coral_growth,
        site_ids,
        removed_sites,
        DHW,
        wave,
        cyclone_mortality,
        model,
        sim_constants,
    )
end

"""
    Domain(name::String, rcp::String, timeframe::Vector, site_data_fn::String, site_id_col::String, cluster_id_col::String, init_coral_fn::String, conn_path::String, dhw_fn::String, wave_fn::String, cyclone_mortality_fn::String)::Domain

Convenience constructor for Domain.

# Arguments
- `name` : Name of domain
- `dpkg_path` : location of data package
- `rcp` : RCP scenario represented
- `timeframe` : Time steps represented
- `site_data_fn` : File name of spatial data used
- `site_id_col` : Column holding name of reef the site is associated with (non-unique)
- `cluster_id_col` : Column holding unique site names/ids
- `init_coral_fn` : Name of file holding initial coral cover values
- `conn_path` : Path to directory holding connectivity data
- `dhw_fn` : Filename of DHW data cube in use
- `wave_fn` : Filename of wave data cube
- `cyclone_mortality_fn` : Filename of cyclone mortality data cube
"""
function Domain(
    name::String,
    dpkg_path::String,
    rcp::String,
    timeframe::Vector,
    site_data_fn::String,
    site_id_col::String,
    cluster_id_col::String,
    init_coral_fn::String,
    conn_path::String,
    dhw_fn::String,
    wave_fn::String,
    cyclone_mortality_fn::String,
)::ADRIADomain
    local site_data::DataFrame
    try
        site_data = GDF.read(site_data_fn)
    catch err
        if !isfile(site_data_fn)
            error("Provided site data path is not valid or missing: $(site_data_fn).")
        else
            rethrow(err)
        end
    end

    if cluster_id_col ∉ names(site_data)
        @warn "Cluster ID column $(cluster_id_col) not found. Defaulting to UNIQUE_ID."
        cluster_id_col = "UNIQUE_ID"
    end
    if typeof(site_data[:, cluster_id_col][1]) != String
        site_data[!, cluster_id_col] .= string.(Int64.(site_data[:, cluster_id_col]))
    end

    env_layer_md::EnvLayer = EnvLayer(
        dpkg_path,
        site_data_fn,
        site_id_col,
        cluster_id_col,
        init_coral_fn,
        conn_path,
        dhw_fn,
        wave_fn,
        timeframe,
    )

    # Sort data to maintain consistent order
    sort!(site_data, Symbol[Symbol(site_id_col)])
    u_sids::Vector{String} = string.(collect(site_data[!, site_id_col]))
    # If site id column is missing then derive it from the Unique IDs
    if !in(site_id_col, names(site_data))
        site_data[!, site_id_col] .= String[d[2] for d in split.(u_sids, "_"; limit=2)]
    end

    site_data.row_id = 1:nrow(site_data)

    conn_ids::Vector{String} = u_sids
    site_conn::NamedTuple = site_connectivity(conn_path, u_sids)
    conns::NamedTuple = connectivity_strength(site_conn.conn)

    # Filter out missing entries
    site_data = site_data[coalesce.(in.(conn_ids, [site_conn.site_ids]), false), :]
    site_data.k .= site_data.k / 100.0  # Make `k` non-dimensional (provided as a percent)

    coral_growth::CoralGrowth = CoralGrowth(nrow(site_data))
    n_sites::Int64 = coral_growth.n_sites
    n_species = coral_growth.n_species

<<<<<<< HEAD
    cover_params = ispath(init_coral_fn) ? (init_coral_fn, ) : (n_species, n_sites)
=======
    cover_params = ispath(init_coral_fn) ? (init_coral_fn, site_data) : (n_species, n_sites)
>>>>>>> 487e031f
    coral_cover = load_cover(cover_params...)

    dhw_params = ispath(dhw_fn) ? (dhw_fn, "dhw") : (timeframe, conn_ids)
    dhw = load_env_data(dhw_params...)

    waves_params = ispath(wave_fn) ? (wave_fn, "Ub") : (timeframe, conn_ids)
    waves = load_env_data(waves_params...)

    cyc_params = ispath(cyclone_mortality_fn) ? (cyclone_mortality_fn,) : (timeframe, site_data)
    cyclone_mortality = load_cyclone_mortality(cyc_params...)

    msg::String = "Provided time frame must match timesteps in DHW and wave data"
    msg = msg * "\n Got: $(length(timeframe)) | $(size(dhw, 1)) | $(size(waves, 1))"

    @assert length(timeframe) == size(dhw, 1) == size(waves, 1) msg

    return Domain(
        name,
        rcp,
        env_layer_md,
        site_conn.conn,
        conns.in_conn,
        conns.out_conn,
        conns.strongest_predecessor,
        site_data,
        site_id_col,
        cluster_id_col,
        coral_cover,
        coral_growth,
        site_conn.site_ids,
        site_conn.truncated,
        dhw,
        waves,
        cyclone_mortality,
    )
end

"""
    load_domain(ADRIADomain, path::String, rcp::String)::ADRIADomain
    load_domain(path::String, rcp::String)
    load_domain(path::String, rcp::Int64)

# Arguments
- `path` : location of data package
- `rcp` : RCP scenario to run. If none provided, no data path is set.
"""
function load_domain(::Type{ADRIADomain}, path::String, rcp::String)::ADRIADomain
    domain_name::String = basename(path)
    if length(domain_name) == 0
        domain_name = basename(dirname(path))
    end

    dpkg_details::Dict{String,Any} = _load_dpkg(path)

    # Handle compatibility
    # Extract the time frame represented in this data package
    md_timeframe::Tuple{Int64,Int64} = Tuple(
        dpkg_details["simulation_metadata"]["timeframe"]
    )

    if length(md_timeframe) == 2
        @assert md_timeframe[1] < md_timeframe[2] "Start date/year specified in data package must be < end date/year"
        # If only two elements, assume a range is specified.
        # Collate the time steps as a full list if necessary
        timeframe::Vector{Int64} = collect(md_timeframe[1]:md_timeframe[2])
    else
        # Otherwise assume entry specifies yearly timesteps
        timeframe = parse.(Int64, md_timeframe)
    end

    conn_path::String = joinpath(path, "connectivity/")
    spatial_path::String = joinpath(path, "spatial")

    gpkg_path::String = joinpath(spatial_path, "$(domain_name).gpkg")
    init_coral_cov::String = joinpath(spatial_path, "coral_cover.nc")

    dhw_fn::String = !isempty(rcp) ? joinpath(path, "DHWs", "dhwRCP$(rcp).nc") : ""
    wave_fn::String = !isempty(rcp) ? joinpath(path, "waves", "wave_RCP$(rcp).nc") : ""
    cyclone_mortality_fn::String = joinpath(path, "cyclones", "cyclone_mortality.nc")

    return Domain(
        domain_name,
        path,
        rcp,
        timeframe,
        gpkg_path,
        "reef_siteid",
        "cluster_id",
        init_coral_cov,
        conn_path,
        dhw_fn,
        wave_fn,
        cyclone_mortality_fn,
    )
end
function load_domain(path::String, rcp::String)::ADRIADomain
    return load_domain(ADRIADomain, path, rcp)
end
function load_domain(path::String, rcp::Int64)::ADRIADomain
    return load_domain(ADRIADomain, path, string(rcp))
end

"""Get the path to the DHW data associated with the domain."""
function get_DHW_data(d::ADRIADomain, RCP::String)::String
    return joinpath(d.env_layer_md.dpkg_path, "DHWs", "dhwRCP$(RCP).nc")
end

"""Get the path to the wave data associated with the domain."""
function get_wave_data(d::ADRIADomain, RCP::String)::String
    return joinpath(d.env_layer_md.dpkg_path, "waves", "wave_RCP$(RCP).nc")
end

"""
    switch_RCPs!(d::Domain, RCP::String)::Domain

Switch environmental datasets to represent the given RCP.
"""
function switch_RCPs!(d::ADRIADomain, RCP::String)::ADRIADomain
    @set! d.env_layer_md.DHW_fn = get_DHW_data(d, RCP)
    @set! d.env_layer_md.wave_fn = get_wave_data(d, RCP)
    @set! d.RCP = RCP

    @set! d.dhw_scens = load_env_data(d.env_layer_md.DHW_fn, "dhw")
<<<<<<< HEAD
    # @set! d.wave_scens = load_env_data(d.env_layer_md.wave_fn, "Ub")
=======
    @set! d.wave_scens = load_env_data(d.env_layer_md.wave_fn, "Ub")
>>>>>>> 487e031f

    return d
end

function Base.show(io::IO, mime::MIME"text/plain", d::ADRIADomain)::Nothing
    df = model_spec(d)
    println("""
        Domain: $(d.name)

        Number of sites: $(n_locations(d))
        Site data file: $(d.env_layer_md.site_data_fn)
        Connectivity file: $(d.env_layer_md.connectivity_fn)
        DHW file: $(d.env_layer_md.DHW_fn)
        Wave file: $(d.env_layer_md.wave_fn)
        Cyclone mortality file:
        Timeframe: $(d.env_layer_md.timeframe[1]) - $(d.env_layer_md.timeframe[end])

        Model Specification:
        - Parameters: $(nrow(df))
        - Number of constants: $(nrow(df[df.is_constant .== true, :]))
        """)

    # println("\nEcosystem model specification:")
    # show(io, mime, model_spec(d)[:, [:component, :fieldname, :val, :full_bounds, :dists, :is_constant]])
    return nothing
end<|MERGE_RESOLUTION|>--- conflicted
+++ resolved
@@ -12,17 +12,7 @@
 
 Core ADRIA domain. Represents study area.
 """
-<<<<<<< HEAD
 mutable struct ADRIADomain <: Domain
-=======
-mutable struct ADRIADomain{
-    Σ<:YAXArray,
-    M<:YAXArray,
-    D<:DataFrame,
-    Y<:Union{Matrix{<:Real},YAXArray},
-    Z<:Union{Matrix{<:Real},YAXArray},
-} <: Domain
->>>>>>> 487e031f
     const name::String  # human-readable name
     RCP::String  # RCP scenario represented
     env_layer_md::EnvLayer  # Layers used
@@ -38,13 +28,8 @@
     const coral_growth::CoralGrowth  # coral
     const site_ids::Vector{String}  # Site IDs that are represented (i.e., subset of site_data[:, site_id_col], after missing sites are filtered)
     const removed_sites::Vector{String}  # indices of sites that were removed. Used to align site_data, DHW, connectivity, etc.
-<<<<<<< HEAD
     dhw_scens::YAXArray  # DHW scenarios
     wave_scens::YAXArray  # wave scenarios
-=======
-    dhw_scens::Y  # DHW scenarios
-    wave_scens::Z  # wave scenarios
->>>>>>> 487e031f
     cyclone_mortality_scens::Union{Matrix{<:Real},YAXArray}  # Cyclone mortality scenarios
 
     # Parameters
@@ -74,10 +59,6 @@
     wave::YAXArray,
     cyclone_mortality::YAXArray,
 )::ADRIADomain where {T<:Union{Float32,Float64}}
-<<<<<<< HEAD
-    criteria_weights::CriteriaWeights = CriteriaWeights()
-=======
->>>>>>> 487e031f
     sim_constants::SimConstants = SimConstants()
     criteria_weights::Vector{Union{DecisionWeights,DecisionThresholds}} = [
         SeedCriteriaWeights(),
@@ -201,11 +182,7 @@
     n_sites::Int64 = coral_growth.n_sites
     n_species = coral_growth.n_species
 
-<<<<<<< HEAD
     cover_params = ispath(init_coral_fn) ? (init_coral_fn, ) : (n_species, n_sites)
-=======
-    cover_params = ispath(init_coral_fn) ? (init_coral_fn, site_data) : (n_species, n_sites)
->>>>>>> 487e031f
     coral_cover = load_cover(cover_params...)
 
     dhw_params = ispath(dhw_fn) ? (dhw_fn, "dhw") : (timeframe, conn_ids)
@@ -329,11 +306,7 @@
     @set! d.RCP = RCP
 
     @set! d.dhw_scens = load_env_data(d.env_layer_md.DHW_fn, "dhw")
-<<<<<<< HEAD
     # @set! d.wave_scens = load_env_data(d.env_layer_md.wave_fn, "Ub")
-=======
-    @set! d.wave_scens = load_env_data(d.env_layer_md.wave_fn, "Ub")
->>>>>>> 487e031f
 
     return d
 end
