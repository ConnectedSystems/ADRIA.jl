--- conflicted
+++ resolved
@@ -26,9 +26,7 @@
 WinRPM = "c17dfb99-b4f7-5aad-8812-456da1ad7187"
 
 [compat]
-<<<<<<< HEAD
 BenchmarkTools = "1"
-=======
 StaticArrays = "1"
 ModelParameters = "0.3"
 Plots = "1"
@@ -37,8 +35,8 @@
 OrdinaryDiffEq = "6"
 GraphPlot = "0.5"
 GeoDataFrames = "0.2"
->>>>>>> bdc68ac8
 julia = "1"
+
 
 [extras]
 CPUSummary = "2a0fbf3d-bb9c-48f3-b0a9-814d99fd7ab9"
